--- conflicted
+++ resolved
@@ -40,12 +40,10 @@
 
 #include "postgres.h"
 
-#include "funcapi.h"
 #include "lib/dshash.h"
 #include "storage/dsm_registry.h"
 #include "storage/lwlock.h"
 #include "storage/shmem.h"
-#include "utils/builtins.h"
 #include "utils/memutils.h"
 
 #define DSMR_NAME_LEN				128
@@ -261,38 +259,6 @@
 	return ret;
 }
 
-<<<<<<< HEAD
-Datum
-pg_get_dsm_registry_allocations(PG_FUNCTION_ARGS)
-{
-	ReturnSetInfo *rsinfo = (ReturnSetInfo *) fcinfo->resultinfo;
-	DSMRegistryEntry *entry;
-	dshash_seq_status status;
-
-	InitMaterializedSRF(fcinfo, MAT_SRF_USE_EXPECTED_DESC);
-
-	/* Ensure DSM registry initialized */
-	init_dsm_registry();
-
-	/* Use non-exclusive access to avoid blocking other backends */
-	dshash_seq_init(&status, dsm_registry_table, false);
-
-	while ((entry = dshash_seq_next(&status)) != NULL)
-	{
-		Datum values[2];
-		bool nulls[2] = {false, false};
-
-		values[0] = CStringGetTextDatum(entry->name);
-		values[1] = Int64GetDatum(entry->size);
-
-		tuplestore_putvalues(rsinfo->setResult, rsinfo->setDesc,
-							 values, nulls);
-	}
-
-	dshash_seq_term(&status);
-
-	return (Datum) 0;
-=======
 /*
  * Initialize or attach a named DSA.
  *
@@ -468,5 +434,36 @@
 	MemoryContextSwitchTo(oldcontext);
 
 	return ret;
->>>>>>> a27893df
+}
+
+Datum
+pg_get_dsm_registry_allocations(PG_FUNCTION_ARGS)
+{
+	ReturnSetInfo *rsinfo = (ReturnSetInfo *) fcinfo->resultinfo;
+	DSMRegistryEntry *entry;
+	dshash_seq_status status;
+
+	InitMaterializedSRF(fcinfo, MAT_SRF_USE_EXPECTED_DESC);
+
+	/* Ensure DSM registry initialized */
+	init_dsm_registry();
+
+	/* Use non-exclusive access to avoid blocking other backends */
+	dshash_seq_init(&status, dsm_registry_table, false);
+
+	while ((entry = dshash_seq_next(&status)) != NULL)
+	{
+		Datum values[2];
+		bool nulls[2] = {false, false};
+
+		values[0] = CStringGetTextDatum(entry->name);
+		values[1] = Int64GetDatum(entry->size);
+
+		tuplestore_putvalues(rsinfo->setResult, rsinfo->setDesc,
+							 values, nulls);
+	}
+
+	dshash_seq_term(&status);
+
+	return (Datum) 0;
 }