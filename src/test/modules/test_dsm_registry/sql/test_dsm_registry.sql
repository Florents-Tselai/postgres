--- conflicted
+++ resolved
@@ -3,9 +3,6 @@
 SELECT set_val_in_hash('test', '1414');
 \c
 SELECT get_val_in_shmem();
-<<<<<<< HEAD
+SELECT get_val_in_hash('test');
 
-SELECT size > 0 FROM pg_dsm_registry_allocations WHERE name = 'test_dsm_registry';
-=======
-SELECT get_val_in_hash('test');
->>>>>>> a27893df
+SELECT size > 0 FROM pg_dsm_registry_allocations WHERE name = 'test_dsm_registry';